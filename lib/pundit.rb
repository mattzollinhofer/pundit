require "pundit/version"
require "pundit/policy_finder"
require "active_support/concern"
require "active_support/core_ext/string/inflections"
require "active_support/core_ext/object/blank"
require "active_support/core_ext/module/introspection"
require "active_support/dependencies/autoload"

module Pundit
  SUFFIX = "Policy"

  class Error < StandardError; end
  class NotAuthorizedError < Error
    attr_reader :query, :record, :policy

    def initialize(options = {})
      if options.is_a? String
        message = options
      else
        @query  = options[:query]
        @record = options[:record]
        @policy = options[:policy]

        message = options.fetch(:message) { "not allowed to #{query} this #{record.inspect}" }
      end

      super(message)
    end
  end
  class AuthorizationNotPerformedError < Error; end
  class PolicyScopingNotPerformedError < AuthorizationNotPerformedError; end
  class NotDefinedError < Error; end

  extend ActiveSupport::Concern

  class << self
    def authorize(user, record, query)
      policy = policy!(user, record)

      unless policy.public_send(query)
        raise NotAuthorizedError.new(query: query, record: record, policy: policy)
      end

      true
    end

    def policy_scope(user, scope)
      policy_scope = PolicyFinder.new(scope).scope
      policy_scope.new(user, scope).resolve if policy_scope
    end

    def policy_scope!(user, scope)
      PolicyFinder.new(scope).scope!.new(user, scope).resolve
    end

    def policy(user, record)
      policy = PolicyFinder.new(record).policy
      policy.new(user, record) if policy
    end

    def policy!(user, record)
      PolicyFinder.new(record).policy!.new(user, record)
    end
  end

  module Helper
    def policy_scope(scope)
      pundit_policy_scope(scope)
    end
  end

  included do
    helper Helper if respond_to?(:helper)
    if respond_to?(:helper_method)
      helper_method :policy
      helper_method :pundit_policy_scope
      helper_method :pundit_user
    end
    if respond_to?(:hide_action)
      hide_action :policy
      hide_action :policy_scope
      hide_action :policies
      hide_action :policy_scopes
      hide_action :authorize
      hide_action :verify_authorized
      hide_action :verify_policy_scoped
      hide_action :permitted_attributes
      hide_action :pundit_user
      hide_action :skip_authorization
      hide_action :skip_policy_scope
      hide_action :pundit_policy_authorized?
      hide_action :pundit_policy_scoped?
    end
  end

  def pundit_policy_authorized?
    !!@_pundit_policy_authorized
  end

  def pundit_policy_scoped?
    !!@_pundit_policy_scoped
  end

  def verify_authorized
    raise AuthorizationNotPerformedError unless pundit_policy_authorized?
  end

  def verify_policy_scoped
    raise PolicyScopingNotPerformedError unless pundit_policy_scoped?
  end

  def authorize(record, query=nil)
    query ||= params[:action].to_s + "?"

    @_pundit_policy_authorized = true

    policy = policy(record)
    unless policy.public_send(query)
      raise NotAuthorizedError.new(query: query, record: record, policy: policy)
    end

    true
  end

  def skip_authorization
    @_pundit_policy_authorized = true
  end

  def skip_policy_scope
    @_pundit_policy_scoped = true
  end

  def policy_scope(scope)
    @_pundit_policy_scoped = true
    pundit_policy_scope(scope)
  end

  def policy(record)
    policies[record] ||= Pundit.policy!(pundit_user, record)
  end

<<<<<<< HEAD
  def permitted_attributes(record)
    name = record.class.to_s.demodulize.underscore
    params.require(name).permit(*policy(record).permitted_attributes)
=======
  def permitted_attributes(record, options={})
    name = options.delete(:param_key)
    name ||= if record.respond_to?(:model_name) # ActiveModel and ActiveRecord
               record.model_name.param_key
             elsif record.is_a?(Class)
               record.to_s.demodulize.underscore
             else
               record.class.to_s.demodulize.underscore
             end
    params.require(name).permit(policy(record).permitted_attributes)
>>>>>>> db74632a
  end

  def policies
    @_pundit_policies ||= {}
  end

  def policy_scopes
    @_pundit_policy_scopes ||= {}
  end

  def pundit_user
    current_user
  end

private

  def pundit_policy_scope(scope)
    policy_scopes[scope] ||= Pundit.policy_scope!(pundit_user, scope)
  end
end<|MERGE_RESOLUTION|>--- conflicted
+++ resolved
@@ -139,22 +139,15 @@
     policies[record] ||= Pundit.policy!(pundit_user, record)
   end
 
-<<<<<<< HEAD
   def permitted_attributes(record)
-    name = record.class.to_s.demodulize.underscore
-    params.require(name).permit(*policy(record).permitted_attributes)
-=======
-  def permitted_attributes(record, options={})
-    name = options.delete(:param_key)
-    name ||= if record.respond_to?(:model_name) # ActiveModel and ActiveRecord
-               record.model_name.param_key
-             elsif record.is_a?(Class)
-               record.to_s.demodulize.underscore
-             else
-               record.class.to_s.demodulize.underscore
-             end
+    name = if record.respond_to?(:model_name)
+      record.model_name.param_key
+    elsif record.is_a?(Class)
+      record.to_s.demodulize.underscore
+    else
+      record.class.to_s.demodulize.underscore
+    end
     params.require(name).permit(policy(record).permitted_attributes)
->>>>>>> db74632a
   end
 
   def policies
