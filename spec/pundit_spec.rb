require "spec_helper"

describe Pundit do
  let(:user) { double }
  let(:post) { Post.new(user) }
<<<<<<< HEAD
  let(:customer_post) { Customer::Post.new(user) }
=======
  let(:post_four_five_six) { PostFourFiveSix.new(user) }
>>>>>>> 4f22dc15
  let(:comment) { Comment.new }
  let(:comment_four_five_six) { CommentFourFiveSix.new }
  let(:article) { Article.new }
  let(:controller) { Controller.new(user, { :action => 'update' }) }
  let(:artificial_blog) { ArtificialBlog.new }
  let(:article_tag) { ArticleTag.new }
  let(:comments_relation) { CommentsRelation.new }
  let(:empty_comments_relation) { CommentsRelation.new(true) }
  let(:tag_four_five_six) { ProjectOneTwoThree::TagFourFiveSix.new(user) }
  let(:avatar_four_five_six) { ProjectOneTwoThree::AvatarFourFiveSix.new }

  describe ".authorize" do
    it "infers the policy and authorizes based on it" do
      expect(Pundit.authorize(user, post, :update?)).to be_truthy
    end

    it "works with anonymous class policies" do
      expect(Pundit.authorize(user, article_tag, :show?)).to be_truthy
      expect { Pundit.authorize(user, article_tag, :destroy?) }.to raise_error(Pundit::NotAuthorizedError)
    end

    it "raises an error with a query and action" do
      expect { Pundit.authorize(user, post, :destroy?) }.to raise_error(Pundit::NotAuthorizedError, "not allowed to destroy? this #<Post>") do |error|
        expect(error.query).to eq :destroy?
        expect(error.record).to eq post
        expect(error.policy).to eq Pundit.policy(user, post)
      end
    end
  end

  describe ".policy_scope" do
    it "returns an instantiated policy scope given a plain model class" do
      expect(Pundit.policy_scope(user, Post)).to eq :published
    end

    it "returns an instantiated policy scope given an active model class" do
      expect(Pundit.policy_scope(user, Comment)).to eq Comment
    end

    it "returns an instantiated policy scope given an active record relation" do
      expect(Pundit.policy_scope(user, comments_relation)).to eq comments_relation
    end

    it "returns an instantiated policy scope given an empty active record relation" do
      expect(Pundit.policy_scope(user, empty_comments_relation)).to eq empty_comments_relation
    end

    it "returns nil if the given policy scope can't be found" do
      expect(Pundit.policy_scope(user, Article)).to be_nil
    end

    it "returns nil if blank object given" do
      expect(Pundit.policy_scope(user, nil)).to be_nil
    end
  end

  describe ".policy_scope!" do
    it "returns an instantiated policy scope given a plain model class" do
      expect(Pundit.policy_scope!(user, Post)).to eq :published
    end

    it "returns an instantiated policy scope given an active model class" do
      expect(Pundit.policy_scope!(user, Comment)).to eq Comment
    end

    it "throws an exception if the given policy scope can't be found" do
      expect { Pundit.policy_scope!(user, Article) }.to raise_error(Pundit::NotDefinedError)
    end

    it "throws an exception if the given policy scope can't be found" do
      expect { Pundit.policy_scope!(user, ArticleTag) }.to raise_error(Pundit::NotDefinedError)
    end

    it "throws an exception if the given policy scope is nil" do
      expect { Pundit.policy_scope!(user, nil) }.to raise_error(Pundit::NotDefinedError, "unable to find policy scope of nil")
    end
  end

  describe ".policy" do
    it "returns an instantiated policy given a plain model instance" do
      policy = Pundit.policy(user, post)
      expect(policy.user).to eq user
      expect(policy.post).to eq post
    end

    it "returns an instantiated policy given an active model instance" do
      policy = Pundit.policy(user, comment)
      expect(policy.user).to eq user
      expect(policy.comment).to eq comment
    end

    it "returns an instantiated policy given a plain model class" do
      policy = Pundit.policy(user, Post)
      expect(policy.user).to eq user
      expect(policy.post).to eq Post
    end

    it "returns an instantiated policy given an active model class" do
      policy = Pundit.policy(user, Comment)
      expect(policy.user).to eq user
      expect(policy.comment).to eq Comment
    end

    it "returns an instantiated policy given a symbol" do
      policy = Pundit.policy(user, :criteria)
      expect(policy.class).to eq CriteriaPolicy
      expect(policy.user).to eq user
      expect(policy.criteria).to eq :criteria
    end

    it "returns an instantiated policy given an array of symbols" do
      policy = Pundit.policy(user, [:project, :criteria])
      expect(policy.class).to eq Project::CriteriaPolicy
      expect(policy.user).to eq user
      expect(policy.criteria).to eq [:project, :criteria]
    end

    it "returns an instantiated policy given an array of a symbol and plain model instance" do
      policy = Pundit.policy(user, [:project, post])
      expect(policy.class).to eq Project::PostPolicy
      expect(policy.user).to eq user
      expect(policy.post).to eq [:project, post]
    end

    it "returns an instantiated policy given an array of a symbol and an active model instance" do
      policy = Pundit.policy(user, [:project, comment])
      expect(policy.class).to eq Project::CommentPolicy
      expect(policy.user).to eq user
      expect(policy.post).to eq [:project, comment]
    end

    it "returns an instantiated policy given an array of a symbol and a plain model class" do
      policy = Pundit.policy(user, [:project, Post])
      expect(policy.class).to eq Project::PostPolicy
      expect(policy.user).to eq user
      expect(policy.post).to eq [:project, Post]
    end

    it "returns an instantiated policy given an array of a symbol and an active model class" do
      policy = Pundit.policy(user, [:project, Comment])
      expect(policy.class).to eq Project::CommentPolicy
      expect(policy.user).to eq user
      expect(policy.post).to eq [:project, Comment]
    end

    it "returns correct policy class for an array of a multi-word symbols" do
      policy = Pundit.policy(user, [:project_one_two_three, :criteria_four_five_six])
      expect(policy.class).to eq ProjectOneTwoThree::CriteriaFourFiveSixPolicy
    end

    it "returns correct policy class for an array of a multi-word symbol and a multi-word plain model instance" do
      policy = Pundit.policy(user, [:project_one_two_three, post_four_five_six])
      expect(policy.class).to eq ProjectOneTwoThree::PostFourFiveSixPolicy
    end

    it "returns correct policy class for an array of a multi-word symbol and a multi-word active model instance" do
      policy = Pundit.policy(user, [:project_one_two_three, comment_four_five_six])
      expect(policy.class).to eq ProjectOneTwoThree::CommentFourFiveSixPolicy
    end

    it "returns correct policy class for an array of a multi-word symbol and a multi-word plain model class" do
      policy = Pundit.policy(user, [:project_one_two_three, PostFourFiveSix])
      expect(policy.class).to eq ProjectOneTwoThree::PostFourFiveSixPolicy
    end

    it "returns correct policy class for an array of a multi-word symbol and a multi-word active model class" do
      policy = Pundit.policy(user, [:project_one_two_three, CommentFourFiveSix])
      expect(policy.class).to eq ProjectOneTwoThree::CommentFourFiveSixPolicy
    end

    it "returns correct policy class for a multi-word scoped plain model class" do
      policy = Pundit.policy(user, ProjectOneTwoThree::TagFourFiveSix)
      expect(policy.class).to eq ProjectOneTwoThree::TagFourFiveSixPolicy
    end

    it "returns correct policy class for a multi-word scoped plain model instance" do
      policy = Pundit.policy(user, tag_four_five_six)
      expect(policy.class).to eq ProjectOneTwoThree::TagFourFiveSixPolicy
    end

    it "returns correct policy class for a multi-word scoped active model class" do
      policy = Pundit.policy(user, ProjectOneTwoThree::AvatarFourFiveSix)
      expect(policy.class).to eq ProjectOneTwoThree::AvatarFourFiveSixPolicy
    end

    it "returns correct policy class for a multi-word scoped active model instance" do
      policy = Pundit.policy(user, avatar_four_five_six)
      expect(policy.class).to eq ProjectOneTwoThree::AvatarFourFiveSixPolicy
    end

    it "returns nil if the given policy can't be found" do
      expect(Pundit.policy(user, article)).to be_nil
      expect(Pundit.policy(user, Article)).to be_nil
    end

    it "returns nil if the given policy is nil" do
      expect(Pundit.policy(user, nil)).to be_nil
    end

    describe "with .policy_class set on the model" do
      it "returns an instantiated policy given a plain model instance" do
        policy = Pundit.policy(user, artificial_blog)
        expect(policy.user).to eq user
        expect(policy.blog).to eq artificial_blog
      end

      it "returns an instantiated policy given a plain model class" do
        policy = Pundit.policy(user, ArtificialBlog)
        expect(policy.user).to eq user
        expect(policy.blog).to eq ArtificialBlog
      end

      it "returns an instantiated policy given a plain model instance providing an anonymous class" do
        policy = Pundit.policy(user, article_tag)
        expect(policy.user).to eq user
        expect(policy.tag).to eq article_tag
      end

      it "returns an instantiated policy given a plain model class providing an anonymous class" do
        policy = Pundit.policy(user, ArticleTag)
        expect(policy.user).to eq user
        expect(policy.tag).to eq ArticleTag
      end
    end
  end

  describe ".policy!" do
    it "returns an instantiated policy given a plain model instance" do
      policy = Pundit.policy!(user, post)
      expect(policy.user).to eq user
      expect(policy.post).to eq post
    end

    it "returns an instantiated policy given an active model instance" do
      policy = Pundit.policy!(user, comment)
      expect(policy.user).to eq user
      expect(policy.comment).to eq comment
    end

    it "returns an instantiated policy given a plain model class" do
      policy = Pundit.policy!(user, Post)
      expect(policy.user).to eq user
      expect(policy.post).to eq Post
    end

    it "returns an instantiated policy given an active model class" do
      policy = Pundit.policy!(user, Comment)
      expect(policy.user).to eq user
      expect(policy.comment).to eq Comment
    end

    it "returns an instantiated policy given a symbol" do
      policy = Pundit.policy!(user, :criteria)
      expect(policy.class).to eq CriteriaPolicy
      expect(policy.user).to eq user
      expect(policy.criteria).to eq :criteria
    end

    it "returns an instantiated policy given an array of symbols" do
      policy = Pundit.policy!(user, [:project, :criteria])
      expect(policy.class).to eq Project::CriteriaPolicy
      expect(policy.user).to eq user
      expect(policy.criteria).to eq [:project, :criteria]
    end

    it "throws an exception if the given policy can't be found" do
      expect { Pundit.policy!(user, article) }.to raise_error(Pundit::NotDefinedError)
      expect { Pundit.policy!(user, Article) }.to raise_error(Pundit::NotDefinedError)
    end

    it "throws an exception if the given policy is nil" do
      expect { Pundit.policy!(user, nil) }.to raise_error(Pundit::NotDefinedError, "unable to find policy of nil")
    end
  end

  describe "#verify_authorized" do
    it "does nothing when authorized" do
      controller.authorize(post)
      controller.verify_authorized
    end

    it "raises an exception when not authorized" do
      expect { controller.verify_authorized }.to raise_error(Pundit::AuthorizationNotPerformedError)
    end
  end

  describe "#verify_policy_scoped" do
    it "does nothing when policy_scope is used" do
      controller.policy_scope(Post)
      controller.verify_policy_scoped
    end

    it "raises an exception when policy_scope is not used" do
      expect { controller.verify_policy_scoped }.to raise_error(Pundit::PolicyScopingNotPerformedError)
    end
  end

  describe "#pundit_policy_authorized?" do
    it "is true when authorized" do
      controller.authorize(post)
      expect(controller.pundit_policy_authorized?).to be true
    end

    it "is false when not authorized" do
      expect(controller.pundit_policy_authorized?).to be false
    end
  end

  describe "#pundit_policy_scoped?" do
    it "is true when policy_scope is used" do
      controller.policy_scope(Post)
      expect(controller.pundit_policy_scoped?).to be true
    end

    it "is false when policy scope is not used" do
      expect(controller.pundit_policy_scoped?).to be false
    end
  end

  describe "#authorize" do
    it "infers the policy name and authorizes based on it" do
      expect(controller.authorize(post)).to be_truthy
    end

    it "can be given a different permission to check" do
      expect(controller.authorize(post, :show?)).to be_truthy
      expect { controller.authorize(post, :destroy?) }.to raise_error(Pundit::NotAuthorizedError)
    end

    it "works with anonymous class policies" do
      expect(controller.authorize(article_tag, :show?)).to be_truthy
      expect { controller.authorize(article_tag, :destroy?) }.to raise_error(Pundit::NotAuthorizedError)
    end

    it "throws an exception when the permission check fails" do
      expect { controller.authorize(Post.new) }.to raise_error(Pundit::NotAuthorizedError)
    end

    it "throws an exception when a policy cannot be found" do
      expect { controller.authorize(Article) }.to raise_error(Pundit::NotDefinedError)
    end

    it "caches the policy" do
      expect(controller.policies[post]).to be_nil
      controller.authorize(post)
      expect(controller.policies[post]).not_to be_nil
    end

    it "raises an error when the given record is nil" do
      expect { controller.authorize(nil, :destroy?) }.to raise_error(Pundit::NotDefinedError)
    end
  end

  describe "#skip_authorization" do
    it "disables authorization verification" do
      controller.skip_authorization
      expect { controller.verify_authorized }.not_to raise_error
    end
  end

  describe "#skip_policy_scope" do
    it "disables policy scope verification" do
      controller.skip_policy_scope
      expect { controller.verify_policy_scoped }.not_to raise_error
    end
  end

  describe "#pundit_user" do
    it 'returns the same thing as current_user' do
      expect(controller.pundit_user).to eq controller.current_user
    end
  end

  describe "#policy" do
    it "returns an instantiated policy" do
      policy = controller.policy(post)
      expect(policy.user).to eq user
      expect(policy.post).to eq post
    end

    it "throws an exception if the given policy can't be found" do
      expect { controller.policy(article) }.to raise_error(Pundit::NotDefinedError)
    end

    it "allows policy to be injected" do
      new_policy = OpenStruct.new
      controller.policies[post] = new_policy

      expect(controller.policy(post)).to eq new_policy
    end
  end

  describe "#policy_scope" do
    it "returns an instantiated policy scope" do
      expect(controller.policy_scope(Post)).to eq :published
    end

    it "throws an exception if the given policy can't be found" do
      expect { controller.policy_scope(Article) }.to raise_error(Pundit::NotDefinedError)
    end

    it "allows policy_scope to be injected" do
      new_scope = OpenStruct.new
      controller.policy_scopes[Post] = new_scope

      expect(controller.policy_scope(Post)).to eq new_scope
    end
  end

  describe "#permitted_attributes" do
    it "checks policy for permitted attributes" do
      params = ActionController::Parameters.new({ action: 'update', post: { title: 'Hello', votes: 5, admin: true } })

      expect(Controller.new(user, params).permitted_attributes(post)).to eq({ 'title' => 'Hello', 'votes' => 5 })
      expect(Controller.new(double, params).permitted_attributes(post)).to eq({ 'votes' => 5 })
    end

    it "checks policy for permitted attributes for record of a ActiveModel type" do
      params = ActionController::Parameters.new({ action: 'update', customer_post: { title: 'Hello', votes: 5, admin: true } })

      expect(Controller.new(user, params).permitted_attributes(customer_post)).to eq({ 'title' => 'Hello', 'votes' => 5 })
      expect(Controller.new(double, params).permitted_attributes(customer_post)).to eq({ 'votes' => 5 })
    end
  end

  describe "Pundit::NotAuthorizedError" do
    it "can be initialized with a string as message" do
      error = Pundit::NotAuthorizedError.new("must be logged in")
      expect(error.message).to eq "must be logged in"
    end
  end
end<|MERGE_RESOLUTION|>--- conflicted
+++ resolved
@@ -3,11 +3,8 @@
 describe Pundit do
   let(:user) { double }
   let(:post) { Post.new(user) }
-<<<<<<< HEAD
   let(:customer_post) { Customer::Post.new(user) }
-=======
   let(:post_four_five_six) { PostFourFiveSix.new(user) }
->>>>>>> 4f22dc15
   let(:comment) { Comment.new }
   let(:comment_four_five_six) { CommentFourFiveSix.new }
   let(:article) { Article.new }
